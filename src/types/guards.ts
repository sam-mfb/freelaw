import type { RawCaseData, RawDocketEntry, RawRecapDocument, CaseIndex } from './index.types';
import type { CaseSummary } from './case.types';
import type { Court } from './court.types';
<<<<<<< HEAD
import type {
  Document,
  DocumentSearchKeywords,
  DocumentSearchResult,
  SearchableDocument,
} from './document.types';
=======
import type { Document, DocumentSearchKeywords, DocumentSearchResult, SearchableDocument } from './document.types';
>>>>>>> 36eeb56d

export function isRawRecapDocument(obj: unknown): obj is RawRecapDocument {
  if (!obj || typeof obj !== 'object') {
    return false;
  }

  const doc = obj as Record<string, unknown>;

  return (
    typeof doc.id === 'number' &&
    typeof doc.document_number === 'string' &&
    typeof doc.is_available === 'boolean' &&
    (doc.filepath_local === undefined ||
      doc.filepath_local === null ||
      typeof doc.filepath_local === 'string') &&
    (doc.description === undefined ||
      doc.description === null ||
      typeof doc.description === 'string') &&
    (doc.page_count === undefined ||
      doc.page_count === null ||
      typeof doc.page_count === 'number') &&
    (doc.file_size === undefined || doc.file_size === null || typeof doc.file_size === 'number') &&
    (doc.sha1 === undefined || doc.sha1 === null || typeof doc.sha1 === 'string') &&
    (doc.attachment_number === undefined || doc.attachment_number === null || typeof doc.attachment_number === 'number')
  );
}

export function isRawDocketEntry(obj: unknown): obj is RawDocketEntry {
  if (!obj || typeof obj !== 'object') {
    return false;
  }

  const entry = obj as Record<string, unknown>;

  if (typeof entry.id !== 'number') {
    return false;
  }

  if (entry.date_entered !== undefined && typeof entry.date_entered !== 'string') {
    return false;
  }

  if (entry.recap_documents !== undefined) {
    if (!Array.isArray(entry.recap_documents)) {
      return false;
    }

    return entry.recap_documents.every((doc) => isRawRecapDocument(doc));
  }

  return true;
}

export function isRawCaseData(obj: unknown): obj is RawCaseData {
  if (!obj || typeof obj !== 'object') {
    return false;
  }

  const caseData = obj as Record<string, unknown>;

  // Required fields
  if (typeof caseData.id !== 'number') {
    return false;
  }

  // Optional string fields
  const optionalStringFields = [
    'case_name',
    'case_name_short',
    'court',
    'date_filed',
    'date_terminated',
  ];

  for (const field of optionalStringFields) {
    if (
      caseData[field] !== undefined &&
      caseData[field] !== null &&
      typeof caseData[field] !== 'string'
    ) {
      return false;
    }
  }

  // Check docket_entries if present
  if (caseData.docket_entries !== undefined) {
    if (!Array.isArray(caseData.docket_entries)) {
      return false;
    }

    return caseData.docket_entries.every((entry) => isRawDocketEntry(entry));
  }

  return true;
}

export function isCaseSummary(obj: unknown): obj is CaseSummary {
  if (!obj || typeof obj !== 'object') {
    return false;
  }

  const summary = obj as Record<string, unknown>;

  return (
    typeof summary.id === 'number' &&
    typeof summary.name === 'string' &&
    typeof summary.nameShort === 'string' &&
    typeof summary.court === 'string' &&
    typeof summary.filed === 'string' &&
    (summary.terminated === null || typeof summary.terminated === 'string') &&
    typeof summary.docCount === 'number' &&
    typeof summary.availCount === 'number'
  );
}

export function isCourt(obj: unknown): obj is Court {
  if (!obj || typeof obj !== 'object') {
    return false;
  }

  const court = obj as Record<string, unknown>;

  return typeof court.code === 'string' && typeof court.name === 'string';
}

export function isCaseIndex(obj: unknown): obj is CaseIndex {
  if (!obj || typeof obj !== 'object') {
    return false;
  }

  const index = obj as Record<string, unknown>;

  // Check cases array
  if (!Array.isArray(index.cases) || !index.cases.every((case_) => isCaseSummary(case_))) {
    return false;
  }

  // Check courts array
  if (!Array.isArray(index.courts) || !index.courts.every((court) => isCourt(court))) {
    return false;
  }

  // Check dateRange
  if (!index.dateRange || typeof index.dateRange !== 'object') {
    return false;
  }

  const dateRange = index.dateRange as Record<string, unknown>;
  return typeof dateRange.min === 'string' && typeof dateRange.max === 'string';
}

export function isDocument(obj: unknown): obj is Document {
  if (!obj || typeof obj !== 'object') {
    return false;
  }

  const doc = obj as Record<string, unknown>;

  return (
    typeof doc.id === 'number' &&
    typeof doc.entryNumber === 'number' &&
    typeof doc.documentNumber === 'string' &&
    typeof doc.description === 'string' &&
    typeof doc.dateFiled === 'string' &&
    (doc.pageCount === null || typeof doc.pageCount === 'number') &&
    (doc.fileSize === null || typeof doc.fileSize === 'number') &&
    (doc.filePath === null || typeof doc.filePath === 'string') &&
    typeof doc.sha1 === 'string'
  );
}

export function isDocumentArray(obj: unknown): obj is Document[] {
  return Array.isArray(obj) && obj.every((doc) => isDocument(doc));
}

/**
 * Safely parse JSON and cast to unknown to force type checking
 */
export async function safeJsonParse(response: Response): Promise<unknown> {
  try {
    return (await response.json()) as unknown;
  } catch (error) {
    throw new Error(
      `Failed to parse JSON response: ${error instanceof Error ? error.message : 'Unknown error'}`,
    );
  }
}

<<<<<<< HEAD
export function isDocumentSearchKeywords(data: unknown): data is DocumentSearchKeywords {
  if (!data || typeof data !== 'object') {
    return false;
  }

  const obj = data as Record<string, unknown>;

  return Array.isArray(obj.keywords) && obj.keywords.every((k: unknown) => typeof k === 'string');
}

export function isDocumentSearchResult(data: unknown): data is DocumentSearchResult {
  if (!data || typeof data !== 'object') {
    return false;
  }

  const obj = data as Record<string, unknown>;

  return (
    typeof obj.keyword === 'string' &&
    Array.isArray(obj.documentIds) &&
    obj.documentIds.every((id: unknown) => typeof id === 'string')
  );
}

export function isSearchableDocument(data: unknown): data is SearchableDocument {
  if (!data || typeof data !== 'object') {
    return false;
  }

  const obj = data as Record<string, unknown>;

  return (
    typeof obj.id === 'string' &&
    typeof obj.caseId === 'number' &&
    typeof obj.documentNumber === 'string' &&
    typeof obj.attachmentNumber === 'number' &&
    typeof obj.description === 'string' &&
    typeof obj.caseName === 'string' &&
    typeof obj.court === 'string' &&
    (obj.dateCreated === undefined || typeof obj.dateCreated === 'string') &&
    (obj.filePath === undefined || typeof obj.filePath === 'string') &&
    (obj.pageCount === undefined || typeof obj.pageCount === 'number') &&
    (obj.fileSize === undefined || typeof obj.fileSize === 'number')
=======
export function isDocumentSearchKeywords(obj: unknown): obj is DocumentSearchKeywords {
  if (!obj || typeof obj !== 'object') {
    return false;
  }

  const data = obj as Record<string, unknown>;

  return (
    Array.isArray(data.keywords) &&
    data.keywords.every((keyword) => typeof keyword === 'string')
  );
}

export function isDocumentSearchResult(obj: unknown): obj is DocumentSearchResult {
  if (!obj || typeof obj !== 'object') {
    return false;
  }

  const data = obj as Record<string, unknown>;

  return (
    typeof data.keyword === 'string' &&
    Array.isArray(data.documentIds) &&
    data.documentIds.every((id) => typeof id === 'string')
  );
}

export function isSearchableDocument(obj: unknown): obj is SearchableDocument {
  if (!obj || typeof obj !== 'object') {
    return false;
  }

  const doc = obj as Record<string, unknown>;

  return (
    typeof doc.id === 'string' &&
    typeof doc.caseId === 'number' &&
    typeof doc.documentNumber === 'string' &&
    (doc.attachmentNumber === null || typeof doc.attachmentNumber === 'number') &&
    typeof doc.description === 'string' &&
    typeof doc.caseName === 'string' &&
    typeof doc.court === 'string' &&
    (doc.dateCreated === undefined || typeof doc.dateCreated === 'string') &&
    (doc.filePath === undefined || typeof doc.filePath === 'string') &&
    (doc.pageCount === undefined || typeof doc.pageCount === 'number') &&
    (doc.fileSize === undefined || typeof doc.fileSize === 'number')
>>>>>>> 36eeb56d
  );
}

export function parseDocumentId(id: string): {
  caseId: number;
  documentNumber: string;
<<<<<<< HEAD
  attachmentNumber: number;
=======
  attachmentNumber: number | null;
>>>>>>> 36eeb56d
} {
  const parts = id.split('-');
  if (parts.length !== 3) {
    throw new Error(`Invalid document ID format: ${id}`);
  }
<<<<<<< HEAD

  const caseId = parseInt(parts[0], 10);
  const documentNumber = parts[1];
  const attachmentNumber = parseInt(parts[2], 10);

  if (isNaN(caseId) || isNaN(attachmentNumber)) {
    throw new Error(`Invalid document ID format: ${id}`);
  }

  return { caseId, documentNumber, attachmentNumber };
=======
  
  return {
    caseId: parseInt(parts[0], 10),
    documentNumber: parts[1],
    attachmentNumber: parts[2] === 'null' ? null : parseInt(parts[2], 10)
  };
>>>>>>> 36eeb56d
}<|MERGE_RESOLUTION|>--- conflicted
+++ resolved
@@ -1,16 +1,12 @@
 import type { RawCaseData, RawDocketEntry, RawRecapDocument, CaseIndex } from './index.types';
 import type { CaseSummary } from './case.types';
 import type { Court } from './court.types';
-<<<<<<< HEAD
 import type {
   Document,
   DocumentSearchKeywords,
   DocumentSearchResult,
   SearchableDocument,
 } from './document.types';
-=======
-import type { Document, DocumentSearchKeywords, DocumentSearchResult, SearchableDocument } from './document.types';
->>>>>>> 36eeb56d
 
 export function isRawRecapDocument(obj: unknown): obj is RawRecapDocument {
   if (!obj || typeof obj !== 'object') {
@@ -199,7 +195,6 @@
   }
 }
 
-<<<<<<< HEAD
 export function isDocumentSearchKeywords(data: unknown): data is DocumentSearchKeywords {
   if (!data || typeof data !== 'object') {
     return false;
@@ -235,7 +230,7 @@
     typeof obj.id === 'string' &&
     typeof obj.caseId === 'number' &&
     typeof obj.documentNumber === 'string' &&
-    typeof obj.attachmentNumber === 'number' &&
+    (obj.attachmentNumber === null || typeof obj.attachmentNumber === 'number') &&
     typeof obj.description === 'string' &&
     typeof obj.caseName === 'string' &&
     typeof obj.court === 'string' &&
@@ -243,87 +238,30 @@
     (obj.filePath === undefined || typeof obj.filePath === 'string') &&
     (obj.pageCount === undefined || typeof obj.pageCount === 'number') &&
     (obj.fileSize === undefined || typeof obj.fileSize === 'number')
-=======
-export function isDocumentSearchKeywords(obj: unknown): obj is DocumentSearchKeywords {
-  if (!obj || typeof obj !== 'object') {
-    return false;
-  }
-
-  const data = obj as Record<string, unknown>;
-
-  return (
-    Array.isArray(data.keywords) &&
-    data.keywords.every((keyword) => typeof keyword === 'string')
-  );
-}
-
-export function isDocumentSearchResult(obj: unknown): obj is DocumentSearchResult {
-  if (!obj || typeof obj !== 'object') {
-    return false;
-  }
-
-  const data = obj as Record<string, unknown>;
-
-  return (
-    typeof data.keyword === 'string' &&
-    Array.isArray(data.documentIds) &&
-    data.documentIds.every((id) => typeof id === 'string')
-  );
-}
-
-export function isSearchableDocument(obj: unknown): obj is SearchableDocument {
-  if (!obj || typeof obj !== 'object') {
-    return false;
-  }
-
-  const doc = obj as Record<string, unknown>;
-
-  return (
-    typeof doc.id === 'string' &&
-    typeof doc.caseId === 'number' &&
-    typeof doc.documentNumber === 'string' &&
-    (doc.attachmentNumber === null || typeof doc.attachmentNumber === 'number') &&
-    typeof doc.description === 'string' &&
-    typeof doc.caseName === 'string' &&
-    typeof doc.court === 'string' &&
-    (doc.dateCreated === undefined || typeof doc.dateCreated === 'string') &&
-    (doc.filePath === undefined || typeof doc.filePath === 'string') &&
-    (doc.pageCount === undefined || typeof doc.pageCount === 'number') &&
-    (doc.fileSize === undefined || typeof doc.fileSize === 'number')
->>>>>>> 36eeb56d
   );
 }
 
 export function parseDocumentId(id: string): {
   caseId: number;
   documentNumber: string;
-<<<<<<< HEAD
-  attachmentNumber: number;
-=======
   attachmentNumber: number | null;
->>>>>>> 36eeb56d
 } {
   const parts = id.split('-');
   if (parts.length !== 3) {
     throw new Error(`Invalid document ID format: ${id}`);
   }
-<<<<<<< HEAD
 
   const caseId = parseInt(parts[0], 10);
   const documentNumber = parts[1];
-  const attachmentNumber = parseInt(parts[2], 10);
-
-  if (isNaN(caseId) || isNaN(attachmentNumber)) {
-    throw new Error(`Invalid document ID format: ${id}`);
+  const attachmentNumber = parts[2] === 'null' ? null : parseInt(parts[2], 10);
+
+  if (isNaN(caseId)) {
+    throw new Error(`Invalid case ID in document ID: ${id}`);
+  }
+
+  if (attachmentNumber !== null && isNaN(attachmentNumber)) {
+    throw new Error(`Invalid attachment number in document ID: ${id}`);
   }
 
   return { caseId, documentNumber, attachmentNumber };
-=======
-  
-  return {
-    caseId: parseInt(parts[0], 10),
-    documentNumber: parts[1],
-    attachmentNumber: parts[2] === 'null' ? null : parseInt(parts[2], 10)
-  };
->>>>>>> 36eeb56d
 }