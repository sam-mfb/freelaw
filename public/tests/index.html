--- conflicted
+++ resolved
@@ -57,13 +57,12 @@
             <div class="description">Test the PDF service functionality</div>
         </li>
         <li>
-<<<<<<< HEAD
+            <a href="test-document-search-service.html">Document Search Service Test</a>
+            <div class="description">Test the document search service with keyword loading, searching, and caching</div>
+        </li>
+        <li>
             <a href="test-document-search-store.html">Document Search Store Test</a>
             <div class="description">Test the Redux store for document search functionality</div>
-=======
-            <a href="test-document-search-service.html">Document Search Service Test</a>
-            <div class="description">Test the document search service with keyword loading, searching, and caching</div>
->>>>>>> 29398ef3
         </li>
     </ul>
 </body>
