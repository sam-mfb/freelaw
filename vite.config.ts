import { defineConfig } from 'vite';
import react from '@vitejs/plugin-react';
import path from 'path';

const dataRoot = process.env.USE_SAMPLE_DATA === 'true' ? './sample-data' : './data';

export default defineConfig({
  plugins: [react()],

  server: {
    port: 3000,
    host: '0.0.0.0',
    fs: {
      // Allow serving files outside of project root
      allow: ['..'],
    },
    proxy: {
      // Proxy requests for original docket JSON files
      '/data/docket-data': {
        target: `file://${path.resolve(__dirname, dataRoot, 'docket-data')}`,
        rewrite: (path) => path.replace('/data/docket-data', ''),
        configure: (proxy) => {
          proxy.on('proxyReq', (proxyReq) => {
            proxyReq.removeHeader('origin');
          });
        },
      },
      // Proxy requests for PDF files
      '/data/sata': {
        target: `file://${path.resolve(__dirname, dataRoot, 'sata')}`,
        rewrite: (path) => path.replace('/data/sata', ''),
        configure: (proxy) => {
          proxy.on('proxyReq', (proxyReq) => {
            proxyReq.removeHeader('origin');
          });
          proxy.on('proxyRes', (proxyRes) => {
            proxyRes.headers['content-type'] = 'application/pdf';
          });
        },
      },
    },
  },

  resolve: {
    alias: {
      '@': path.resolve(__dirname, './src'),
      '@data': path.resolve(__dirname, dataRoot),
      '@types': path.resolve(__dirname, './src/types'),
      '@services': path.resolve(__dirname, './src/services'),
      '@store': path.resolve(__dirname, './src/store'),
      '@components': path.resolve(__dirname, './src/components'),
      '@hooks': path.resolve(__dirname, './src/hooks'),
<<<<<<< HEAD
      '@utils': path.resolve(__dirname, './src/utils'),
    },
  },
=======
      '@utils': path.resolve(__dirname, './src/utils')
    }
  },
  
  test: {
    globals: true,
    environment: 'node',
    coverage: {
      provider: 'v8',
      reporter: ['text', 'json', 'html']
    }
  }
>>>>>>> 2d44c1a9
});<|MERGE_RESOLUTION|>--- conflicted
+++ resolved
@@ -50,11 +50,6 @@
       '@store': path.resolve(__dirname, './src/store'),
       '@components': path.resolve(__dirname, './src/components'),
       '@hooks': path.resolve(__dirname, './src/hooks'),
-<<<<<<< HEAD
-      '@utils': path.resolve(__dirname, './src/utils'),
-    },
-  },
-=======
       '@utils': path.resolve(__dirname, './src/utils')
     }
   },
@@ -67,5 +62,4 @@
       reporter: ['text', 'json', 'html']
     }
   }
->>>>>>> 2d44c1a9
 });